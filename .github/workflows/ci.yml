--- conflicted
+++ resolved
@@ -24,12 +24,7 @@
           PRIVATE_REPOS_KEY: ${{ secrets.PRIVATE_REPOS_KEY }}
         run: |
           python -m pip install --upgrade pip
-<<<<<<< HEAD
           pip install .[dev]
-=======
-          pip install .
-          if [ -f dev-requirements.txt ]; then pip install -r dev-requirements.txt; fi
->>>>>>> a2104586
       - name: Format
         run: |
           check/format_.py
@@ -48,12 +43,7 @@
           PRIVATE_REPOS_KEY: ${{ secrets.PRIVATE_REPOS_KEY }}
         run: |
           python -m pip install --upgrade pip
-<<<<<<< HEAD
           pip install .[dev]
-=======
-          pip install .
-          if [ -f dev-requirements.txt ]; then pip install -r dev-requirements.txt; fi
->>>>>>> a2104586
       - name: Pylint
         run: |
           check/pylint_.py
@@ -72,12 +62,7 @@
           PRIVATE_REPOS_KEY: ${{ secrets.PRIVATE_REPOS_KEY }}
         run: |
           python -m pip install --upgrade pip
-<<<<<<< HEAD
           pip install .[dev]
-=======
-          pip install .
-          if [ -f dev-requirements.txt ]; then pip install -r dev-requirements.txt; fi
->>>>>>> a2104586
       - name: Flake8
         run: |
           check/flake8_.py
@@ -96,12 +81,7 @@
           PRIVATE_REPOS_KEY: ${{ secrets.PRIVATE_REPOS_KEY }}
         run: |
           python -m pip install --upgrade pip
-<<<<<<< HEAD
           pip install .[dev]
-=======
-          pip install .
-          if [ -f dev-requirements.txt ]; then pip install -r dev-requirements.txt; fi
->>>>>>> a2104586
       - name: Type check
         run: |
           check/mypy_.py
@@ -120,12 +100,7 @@
       - name: Install dependencies
         run: |
           python -m pip install --upgrade pip
-<<<<<<< HEAD
           pip install .[dev]
-=======
-          pip install .
-          if [ -f dev-requirements.txt ]; then pip install -r dev-requirements.txt; fi
->>>>>>> a2104586
       - name: Coverage check
         run: |
           check/coverage_.py
@@ -144,12 +119,7 @@
       - name: Install dependencies
         run: |
           python -m pip install --upgrade pip
-<<<<<<< HEAD
           pip install .[dev]
-=======
-          pip install .
-          if [ -f dev-requirements.txt ]; then pip install -r dev-requirements.txt; fi
->>>>>>> a2104586
       - name: Pytest-mac check
         run: |
           check/pytest_.py
@@ -172,9 +142,6 @@
       - name: Pytest-win check
         run: |
           check/pytest_.py
-<<<<<<< HEAD
-        shell: bash
-=======
         shell: bash
 
   requirements:
@@ -196,5 +163,4 @@
           if [ -f dev-requirements.txt ]; then pip install -r dev-requirements.txt; fi
       - name: Coverage check
         run: |
-          check/requirements.py
->>>>>>> a2104586
+          check/requirements.py