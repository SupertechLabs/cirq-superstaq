--- conflicted
+++ resolved
@@ -1,11 +1,4 @@
-<<<<<<< HEAD
 """Creates and simulates a simple circuit generating a Bell state.
-=======
-import cirq
-
-import cirq_superstaq
->>>>>>> c8736771
-
 === EXAMPLE OUTPUT ===
 Circuit:
 0: ---H(0)---@---M('output')---
