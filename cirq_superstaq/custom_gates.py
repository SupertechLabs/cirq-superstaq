--- conflicted
+++ resolved
@@ -479,18 +479,10 @@
         return cirq.CircuitDiagramInfo(wire_symbols=wire_symbols)
 
     def _qasm_(self, args: cirq.QasmArgs, qubits: Tuple[cirq.Qid, ...]) -> Optional[str]:
-<<<<<<< HEAD
-        return args.format(
-            "GR({0:half_turns},{1:half_turns}) {2} {3};\n",
-            self.exponent,
-            self.phase_exponent,
-            *qubits,
-=======
         gate_str = "GR({0:half_turns},{1:half_turns})"
         qubits_str = ",".join([f"{{{idx+2}}}" for idx in range(len(qubits))])
         return args.format(
             f"{gate_str} {qubits_str};\n", self.exponent, self.phase_exponent, *qubits
->>>>>>> 51134cf8
         )
 
     def __str__(self) -> str:
