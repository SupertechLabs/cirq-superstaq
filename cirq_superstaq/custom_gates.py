"""Miscellaneous custom gates that we encounter and want to explicitly define."""

<<<<<<< HEAD
from typing import Any, Callable, Dict, List, Optional, Sequence, Tuple, Union
=======
from typing import AbstractSet, Any, Callable, Dict, List, Optional, Sequence, Tuple, Union
>>>>>>> bba6a253

import cirq
import numpy as np

import cirq_superstaq


@cirq.value_equality(approximate=True)
class FermionicSWAPGate(cirq.Gate, cirq.ops.gate_features.InterchangeableQubitsGate):
    r"""The Fermionic SWAP gate, which performs the ZZ-interaction followed by a SWAP.

    Fermionic SWAPs are useful for applications like QAOA or Hamiltonian Simulation,
    particularly on linear- or low- connectivity devices. See https://arxiv.org/pdf/2004.14970.pdf
    for an application of Fermionic SWAP networks.

    The unitary for a Fermionic SWAP gate parametrized by ZZ-interaction angle :math:`\theta` is:

     .. math::

        \begin{bmatrix}
        1 & . & . & . \\
        . & . & e^{i \theta} & . \\
        . & e^{i \theta} & . & . \\
        . & . & . & 1 \\
        \end{bmatrix}

    where '.' means '0'.
    For :math:`\theta = 0`, the Fermionic SWAP gate is just an ordinary SWAP.

    Note that this gate is NOT the same as ``cirq.FSimGate``.
    """

    def __init__(self, theta: float) -> None:
        """
        Args:
            theta: ZZ-interaction angle in radians
        """
        self.theta = cirq.ops.fsim_gate._canonicalize(theta)  # between -pi and +pi

    def _num_qubits_(self) -> int:
        return 2

    def _unitary_(self) -> Optional[np.ndarray]:
        if self._is_parameterized_():
            return None
        return np.array(
            [
                [1, 0, 0, 0],
                [0, 0, np.exp(1j * self.theta), 0],
                [0, np.exp(1j * self.theta), 0, 0],
                [0, 0, 0, 1],
            ]
        )

    def _value_equality_values_(self) -> Any:
        return self.theta

    def __pow__(
        self, exponent: float
    ) -> Union["FermionicSWAPGate", cirq.type_workarounds.NotImplementedType]:
        if exponent in (-1, 0, 1):
            return FermionicSWAPGate(exponent * self.theta)
        return NotImplemented

    def __str__(self) -> str:
        return f"FermionicSWAPGate({self.theta})"

    def __repr__(self) -> str:
        return f"cirq_superstaq.FermionicSWAPGate({self.theta})"

    def _decompose_(self, qubits: Tuple[cirq.Qid, cirq.Qid]) -> cirq.OP_TREE:
        yield cirq.CX(qubits[0], qubits[1])
        yield cirq.CX(qubits[1], qubits[0])
        yield cirq.rz(self.theta)(qubits[1])
        yield cirq.CX(qubits[0], qubits[1])

    def _circuit_diagram_info_(self, args: cirq.CircuitDiagramInfoArgs) -> cirq.CircuitDiagramInfo:
        t = args.format_radians(self.theta)
        return cirq.CircuitDiagramInfo(wire_symbols=(f"FermionicSWAP({t})", f"FermionicSWAP({t})"))

    def _is_parameterized_(self) -> bool:
        return cirq.is_parameterized(self.theta)

    def _parameter_names_(self) -> AbstractSet[str]:
        return cirq.parameter_names(self.theta)

    def _resolve_parameters_(
        self, resolver: cirq.ParamResolver, recursive: bool
    ) -> "FermionicSWAPGate":
        return FermionicSWAPGate(
            cirq.protocols.resolve_parameters(self.theta, resolver, recursive),
        )

    def _has_unitary_(self) -> bool:
        return not self._is_parameterized_()

    def _apply_unitary_(self, args: cirq.protocols.ApplyUnitaryArgs) -> Optional[np.ndarray]:
        zo = args.subspace_index(0b01)
        oz = args.subspace_index(0b10)
        args.available_buffer[zo] = args.target_tensor[zo]
        args.target_tensor[zo] = args.target_tensor[oz]
        args.target_tensor[oz] = args.available_buffer[zo]
        args.target_tensor[zo] *= np.exp(1j * self.theta)
        args.target_tensor[oz] *= np.exp(1j * self.theta)
        return args.target_tensor

    def _pauli_expansion_(
        self,
    ) -> Union[cirq.value.LinearDict[str], cirq.type_workarounds.NotImplementedType]:
        if cirq.protocols.is_parameterized(self):
            return NotImplemented
        return cirq.value.LinearDict(
            {
                "II": 0.5,
                "XX": 0.5 * np.exp(1j * self.theta),
                "YY": 0.5 * np.exp(1j * self.theta),
                "ZZ": 0.5,
            }
        )

    def _qasm_(self, args: cirq.QasmArgs, qubits: Tuple[cirq.Qid, cirq.Qid]) -> Optional[str]:
        if np.isclose(self.theta, 0.0):
            return cirq.SWAP._qasm_(args, qubits)

        return args.format(
            "fermionic_swap({0:half_turns}) {1},{2};\n",
            self.theta / np.pi,
            qubits[0],
            qubits[1],
        )

    def _json_dict_(self) -> Dict[str, Any]:
        return cirq.protocols.obj_to_dict_helper(self, ["theta"])


class ZXPowGate(cirq.EigenGate, cirq.Gate):
    r"""The ZX-parity gate, possibly raised to a power.
    Per arxiv.org/pdf/1904.06560v3 eq. 135, the ZX**t gate implements the following unitary:
     .. math::
        e^{-\frac{i\pi}{2} t Z \otimes X} = \begin{bmatrix}
                                        c & -s & . & . \\
                                        -s & c & . & . \\
                                        . & . & c & s \\
                                        . & . & s & c \\
                                        \end{bmatrix}
    where '.' means '0' and :math:`c = \cos(\frac{\pi t}{2})`
    and :math:`s = i \sin(\frac{\pi t}{2})`.
    """

    def _eigen_components(self) -> List[Tuple[float, np.ndarray]]:
        return [
            (
                0.0,
                np.array(
                    [[0.5, 0.5, 0, 0], [0.5, 0.5, 0, 0], [0, 0, 0.5, -0.5], [0, 0, -0.5, 0.5]]
                ),
            ),
            (
                1.0,
                np.array(
                    [[0.5, -0.5, 0, 0], [-0.5, 0.5, 0, 0], [0, 0, 0.5, 0.5], [0, 0, 0.5, 0.5]]
                ),
            ),
        ]

    def _eigen_shifts(self) -> List[float]:
        return [0, 1]

    def _num_qubits_(self) -> int:
        return 2

    def _circuit_diagram_info_(
        self, args: cirq.CircuitDiagramInfoArgs
    ) -> cirq.protocols.CircuitDiagramInfo:
        return cirq.protocols.CircuitDiagramInfo(
            wire_symbols=("Z", "X"), exponent=self._diagram_exponent(args)
        )

    def _qasm_(self, args: cirq.QasmArgs, qubits: Tuple[cirq.Qid, ...]) -> Optional[str]:
        return args.format(
            "rzx({0:half_turns}) {1},{2};\n",
            self.exponent,
            qubits[0],
            qubits[1],
        )

    def __str__(self) -> str:
        if self.exponent == 1:
            return "ZX"
        return f"ZX**{self._exponent!r}"

    def __repr__(self) -> str:
        if self._global_shift == 0:
            if self._exponent == 1:
                return "cirq_superstaq.ZX"
            return f"(cirq_superstaq.ZX**{cirq._compat.proper_repr(self._exponent)})"
        return (
            f"cirq_superstaq.ZXPowGate(exponent={cirq._compat.proper_repr(self._exponent)},"
            f" global_shift={self._global_shift!r})"
        )


CR = ZX = ZXPowGate()  # standard CR is a full turn of ZX, i.e. exponent = 1


class AceCR(cirq.Gate):
    def __init__(self, polarity: str, target_gate: Optional[cirq.Gate] = None) -> None:
        assert polarity in ["+-", "-+"]
        self.polarity = polarity
        self.target_gate = target_gate

    def _num_qubits_(self) -> int:
        return 2

    def _decompose_(self, qubits: Tuple[cirq.LineQubit, cirq.LineQubit]) -> cirq.OP_TREE:
        yield cirq_superstaq.CR(*qubits) ** 0.25 if self.polarity == "+-" else cirq_superstaq.CR(
            *qubits
        ) ** -0.25
        yield cirq.X(qubits[0])
        if self.target_gate is not None:
            yield self.target_gate(qubits[1])
        yield cirq_superstaq.CR(*qubits) ** -0.25 if self.polarity == "+-" else cirq_superstaq.CR(
            *qubits
        ) ** 0.25

    def _circuit_diagram_info_(
        self, args: cirq.CircuitDiagramInfoArgs
    ) -> cirq.protocols.CircuitDiagramInfo:
        top, bottom = f"AceCR{self.polarity}(Z side)", f"AceCR{self.polarity}(X side)"
        if self.target_gate is not None:
            bottom += f" with {self.target_gate}"
        return cirq.protocols.CircuitDiagramInfo(wire_symbols=(top, bottom))

    def _qasm_(self, args: cirq.QasmArgs, qubits: Tuple[cirq.Qid, cirq.Qid]) -> Optional[str]:
        """QASM symbol for AceCR('+-') (AceCR('-+')) is acecr_pm (acecr_mp)"""
        polarity_str = self.polarity.replace("+", "p").replace("-", "m")
        return args.format(
            "acecr_{0} {1},{2};\n",
            polarity_str,
            qubits[0],
            qubits[1],
        )

    def __eq__(self, other: object) -> bool:
        if not isinstance(other, AceCR):
            return False
        return self.polarity == other.polarity and self.target_gate == other.target_gate

    def __hash__(self) -> int:
        return hash((self.polarity, self.target_gate))

    def __repr__(self) -> str:
        if self.target_gate is not None:
            return f"cirq_superstaq.AceCR('{self.polarity}', {self.target_gate!r})"
        return f"cirq_superstaq.AceCR('{self.polarity}')"

    def __str__(self) -> str:
        if self.target_gate is not None:
            return f"AceCR{self.polarity}({self.target_gate})"
        return f"AceCR{self.polarity}"

    def _json_dict_(self) -> Dict[str, Any]:
        return cirq.protocols.obj_to_dict_helper(self, ["polarity", "target_gate"])


AceCRMinusPlus = AceCR("-+")
AceCRPlusMinus = AceCR("+-")


class Barrier(cirq.ops.IdentityGate):
    """Barrier: temporal boundary restricting circuit compilation and pulse scheduling.
    Otherwise equivalent to the identity gate.
    """

    def _decompose_(self, qubits: Sequence["cirq.Qid"]) -> cirq.type_workarounds.NotImplementedType:
        return NotImplemented

    def _qasm_(self, args: cirq.QasmArgs, qubits: Tuple[cirq.Qid, ...]) -> str:
        indices_str = ",".join([f"{{{i}}}" for i in range(len(qubits))])
        format_str = f"barrier {indices_str};\n"
        return args.format(format_str, *qubits)

    def __str__(self) -> str:
        return f"Barrier({self.num_qubits()})"

    def __repr__(self) -> str:
        return f"cirq_superstaq.Barrier({self.num_qubits()})"

    def _circuit_diagram_info_(self, args: cirq.CircuitDiagramInfoArgs) -> Tuple[str, ...]:
        if args.use_unicode_characters:
            return ("│",) * self.num_qubits()
        return ("|",) * self.num_qubits()


@cirq.value_equality(approximate=True)
class ParallelGates(cirq.Gate, cirq.InterchangeableQubitsGate):
    """A single Gate combining a collection of concurrent Gate(s) acting on different qubits"""

    def __init__(self, *component_gates: cirq.Gate) -> None:
        """
        Args:
            component_gates: Gate(s) to be collected into single gate
        """
        if any(cirq.is_measurement(gate) for gate in component_gates):
            raise ValueError("ParallelGates cannot contain measurements")
        self.component_gates = component_gates

    def qubit_index_to_gate_and_index(self, index: int) -> Tuple[cirq.Gate, int]:
        for gate in self.component_gates:
            if gate.num_qubits() > index >= 0:
                return gate, index
            index -= gate.num_qubits()
        raise ValueError("index out of range")

    def qubit_index_to_equivalence_group_key(self, index: int) -> int:
        indexed_gate, index_in_gate = self.qubit_index_to_gate_and_index(index)
        if indexed_gate.num_qubits() == 1:
            # find the first instance of the same gate
            first_instance = self.component_gates.index(indexed_gate)
            return sum(map(cirq.num_qubits, self.component_gates[:first_instance]))
        if isinstance(indexed_gate, cirq.InterchangeableQubitsGate):
            gate_key = indexed_gate.qubit_index_to_equivalence_group_key(index_in_gate)
            for i in range(index_in_gate):
                if gate_key == indexed_gate.qubit_index_to_equivalence_group_key(i):
                    return index - index_in_gate + i
        return index

    def _value_equality_values_(self) -> Tuple[cirq.Gate, ...]:
        return self.component_gates

    def _num_qubits_(self) -> int:
        return sum(map(cirq.num_qubits, self.component_gates))

    def _decompose_(self, qubits: Tuple[cirq.Qid, ...]) -> cirq.OP_TREE:
        """Decompose into each component gate"""
        for gate in self.component_gates:
            num_qubits = gate.num_qubits()
            yield gate(*qubits[:num_qubits])
            qubits = qubits[num_qubits:]

    def _circuit_diagram_info_(self, args: cirq.CircuitDiagramInfoArgs) -> cirq.CircuitDiagramInfo:
        """Generate a circuit diagram by connecting the wire symbols of each component gate.

        Symbols belonging to separate gates are differentiated via subscripts, with groups of
        symbols sharing the same subscript indicating multi-qubit operations.
        """
        wire_symbols_with_subscripts = []
        for i, gate in enumerate(self.component_gates):
            diagram_info = cirq.circuit_diagram_info(gate, args)
            full_wire_symbols = diagram_info._wire_symbols_including_formatted_exponent(
                args,
                preferred_exponent_index=cirq.num_qubits(gate) - 1,
            )

            index_str = f"_{i+1}"
            if args.use_unicode_characters:
                index_str = "".join(chr(ord("₁") + int(c)) for c in str(i))

            for base_symbol, full_symbol in zip(diagram_info.wire_symbols, full_wire_symbols):
                wire_symbols_with_subscripts.append(
                    full_symbol.replace(base_symbol, base_symbol + index_str)
                )
        return cirq.CircuitDiagramInfo(wire_symbols=wire_symbols_with_subscripts)

    def _json_dict_(self) -> Dict[str, Any]:
        return cirq.protocols.obj_to_dict_helper(self, ["component_gates"])

    @classmethod
    def _from_json_dict_(cls, component_gates: List[cirq.Gate], **kwargs: Any) -> Any:
        return cls(*component_gates)

    def __pow__(self, exponent: float) -> "ParallelGates":
        exponentiated_gates = [gate ** exponent for gate in self.component_gates]
        return ParallelGates(*exponentiated_gates)

    def __str__(self) -> str:
        component_gates_str = ", ".join(str(gate) for gate in self.component_gates)
        return f"ParallelGates({component_gates_str})"

    def __repr__(self) -> str:
        component_gates_repr = ", ".join(repr(gate) for gate in self.component_gates)
        return f"cirq_superstaq.ParallelGates({component_gates_repr})"


class MSGate(cirq.ion.ion_gates.MSGate):
    def __init__(self, *, rads: float):  # Forces keyword args.
        super().__init__(rads=rads)
        self.rads = rads

    def _json_dict_(self) -> Dict[str, Any]:
        return cirq.protocols.obj_to_dict_helper(self, ["rads"])

    @classmethod
    def _from_json_dict_(cls, rads: float, **kwargs: Any) -> Any:
        return cls(rads=rads)


@cirq.value_equality(approximate=True)
class Rxy(cirq.PhasedXPowGate):
    """A single-qubit Rxy gate, defined by two angles.

    The first angle (axis_angle) defines the axis of rotation:
    'axis_angle' radians from x to y, or cos(axis_angle) x + sin(axis_angle) y.

    The second angle (rot_angle) defines the angle by which to rotate (again, in radians).
    """

    def __init__(self, axis_angle: float, rot_angle: float) -> None:
        super().__init__(
            phase_exponent=axis_angle / np.pi, exponent=rot_angle / np.pi, global_shift=-0.5
        )

    @property
    def axis_angle(self) -> float:
        return self.phase_exponent * np.pi

    @property
    def rot_angle(self) -> float:
        return self.exponent * np.pi

    def __pow__(self, power: float) -> "Rxy":
        return Rxy(self.axis_angle, power * self.rot_angle)

    def _circuit_diagram_info_(self, args: cirq.CircuitDiagramInfoArgs) -> cirq.CircuitDiagramInfo:
        axis_angle_str = args.format_radians(self.axis_angle)
        rot_angle_str = args.format_radians(self.rot_angle)
        gate_str = f"Rxy({axis_angle_str}, {rot_angle_str})"
        return cirq.CircuitDiagramInfo(wire_symbols=(gate_str,))

    def _qasm_(self, args: cirq.QasmArgs, qubits: Tuple[cirq.Qid, ...]) -> Optional[str]:
        return args.format(
            "rphi({0:half_turns},{1:half_turns}) {2};\n",
            self.phase_exponent,
            self.exponent,
            qubits[0],
        )

    def __str__(self) -> str:
        return f"Rxy({self.phase_exponent}π, {self.exponent}π)"

    def __repr__(self) -> str:
        return f"cirq_superstaq.Rxy({self.axis_angle}, {self.rot_angle})"

    def _json_dict_(self) -> Dict[str, Any]:
        return cirq.protocols.obj_to_dict_helper(self, ["axis_angle", "rot_angle"])


@cirq.value_equality(approximate=True)
class ParallelRxy(cirq.ParallelGate, cirq.InterchangeableQubitsGate):
    """Wrapper class to define a ParallelGate of identical Rxy gates."""

    def __init__(self, axis_angle: float, rot_angle: float, num_copies: int) -> None:
        super().__init__(cirq_superstaq.Rxy(axis_angle, rot_angle), num_copies)
        self._sub_gate: Rxy

    @property
    def sub_gate(self) -> Rxy:
        return self._sub_gate

    @property
    def phase_exponent(self) -> float:
        return self.sub_gate.phase_exponent

    @property
    def exponent(self) -> float:
        return self.sub_gate.exponent

    @property
    def axis_angle(self) -> float:
        return self.sub_gate.axis_angle

    @property
    def rot_angle(self) -> float:
        return self.sub_gate.rot_angle

    def _circuit_diagram_info_(self, args: cirq.CircuitDiagramInfoArgs) -> cirq.CircuitDiagramInfo:
        diagram_info = cirq.circuit_diagram_info(self.sub_gate, args)
        wire_symbols = tuple(diagram_info.wire_symbols) + tuple(
            f"#{idx}" for idx in range(2, self.num_copies + 1)
        )
        return cirq.CircuitDiagramInfo(wire_symbols=wire_symbols)

    def __str__(self) -> str:
        return f"Rxy({self.phase_exponent}π, {self.exponent}π) x {self.num_copies}"

    def __repr__(self) -> str:
        return f"cirq_superstaq.ParallelRxy({self.axis_angle}, {self.rot_angle}, {self.num_copies})"

    def _json_dict_(self) -> Dict[str, Any]:
        return cirq.protocols.obj_to_dict_helper(self, ["axis_angle", "rot_angle", "num_copies"])


def custom_resolver(cirq_type: str) -> Union[Callable[..., cirq.Gate], None]:
    if cirq_type == "FermionicSWAPGate":
        return FermionicSWAPGate
    if cirq_type == "Barrier":
        return Barrier
    if cirq_type == "ZXPowGate":
        return ZXPowGate
    if cirq_type == "AceCR":
        return AceCR
    if cirq_type == "ParallelGates":
        return ParallelGates
    if cirq_type == "MSGate":
        return MSGate
    if cirq_type == "Rxy":
        return Rxy
    if cirq_type == "ParallelRxy":
        return ParallelRxy

    return None<|MERGE_RESOLUTION|>--- conflicted
+++ resolved
@@ -1,10 +1,6 @@
 """Miscellaneous custom gates that we encounter and want to explicitly define."""
 
-<<<<<<< HEAD
-from typing import Any, Callable, Dict, List, Optional, Sequence, Tuple, Union
-=======
 from typing import AbstractSet, Any, Callable, Dict, List, Optional, Sequence, Tuple, Union
->>>>>>> bba6a253
 
 import cirq
 import numpy as np
