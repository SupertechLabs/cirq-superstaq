--- conflicted
+++ resolved
@@ -135,28 +135,18 @@
 
 
 @mock.patch(
-<<<<<<< HEAD
-    "cirq_superstaq.superstaq_client._SuperstaQClient.ibm_compile",
+    "cirq_superstaq.superstaq_client._SuperstaQClient.ibmq_compile",
     return_value={"pulses": applications_superstaq.converters.serialize([sympy.var("p")])},
 )
-def test_service_ibm_compile_(mock_ibm_compile: mock.MagicMock) -> None:
-    service = cirq_superstaq.Service(remote_host="http://example.com", api_key="key")
-    assert service.ibm_compile(cirq.Circuit()) == sympy.var("p")
-
-    service = cirq_superstaq.Service(remote_host="http://example.com", api_key="key")
+def test_service_ibmq_compile(mock_ibmq_compile: mock.MagicMock) -> None:
+    service = cirq_superstaq.Service(remote_host="http://example.com", api_key="key")
+    assert service.ibmq_compile(cirq.Circuit()) == sympy.var("p")
+
     with mock.patch.dict("sys.modules", {"sympy": None}), pytest.raises(
         cirq_superstaq.SuperstaQModuleNotFoundException,
-        match="'ibm_compile' requires module 'sympy'",
+        match="'ibmq_compile' requires module 'sympy'",
     ):
-        _ = service.ibm_compile(cirq.Circuit())
-=======
-    "cirq_superstaq.superstaq_client._SuperstaQClient.ibmq_compile",
-    return_value={"pulses": applications_superstaq.converters.serialize(["p"])},
-)
-def test_service_ibmq_compile(mock_ibmq_compile: mock.MagicMock) -> None:
-    service = cirq_superstaq.Service(remote_host="http://example.com", api_key="key")
-    assert service.ibmq_compile(cirq.Circuit()) == "p"
->>>>>>> 6266ce0d
+        _ = service.ibmq_compile(cirq.Circuit())
 
 
 @mock.patch(
