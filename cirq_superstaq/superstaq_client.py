# Copyright 2021 The Cirq Developers
# Licensed under the Apache License, Version 2.0 (the "License");
# you may not use this file except in compliance with the License.
# You may obtain a copy of the License at
#
#     https://www.apache.org/licenses/LICENSE-2.0
#
# Unless required by applicable law or agreed to in writing, software
# distributed under the License is distributed on an "AS IS" BASIS,
# WITHOUT WARRANTIES OR CONDITIONS OF ANY KIND, either express or implied.
# See the License for the specific language governing permissions and
# limitations under the License.
"""Client for making requests to SuperstaQ's API."""

import json
import sys
import time
import urllib
from typing import Any, Callable, cast, Dict, Optional

import requests

import cirq_superstaq


class _SuperstaQClient:
    """Handles calls to SuperstaQ's API.

    Users should not instantiate this themselves, but instead should use `cirq_superstaq.Service`.
    """

    RETRIABLE_STATUS_CODES = {
        requests.codes.internal_server_error,
        requests.codes.service_unavailable,
    }
    SUPPORTED_TARGETS = {"qpu", "simulator"}
    SUPPORTED_VERSIONS = {
        "v0.1",
    }

    def __init__(
        self,
        remote_host: str,
        api_key: str,
        default_target: Optional[str] = None,
        api_version: str = cirq_superstaq.API_VERSION,
        max_retry_seconds: float = 3600,  # 1 hour
        verbose: bool = False,
        ibmq_token: str = None,
        ibmq_group: str = None,
        ibmq_project: str = None,
        ibmq_hub: str = None,
        ibmq_pulse: bool = True,
    ):
        """Creates the SuperstaQClient.

        Users should use `cirq_superstaq.Service` instead of this class directly.

        The SuperstaQClient handles making requests to the SuperstaQClient,
        returning dictionary results. It handles retry and authentication.

        Args:
            remote_host: The url of the server exposing the SuperstaQ API. This will strip anything
                besides the base scheme and netloc, i.e. it only takes the part of the host of
                the form `http://example.com` of `http://example.com/test`.
            api_key: The key used for authenticating against the SuperstaQ API.
            default_target: The default target to run against. Supports one of 'qpu' and
                'simulator'. Can be overridden by calls with target in their signature.
            api_version: Which version fo the api to use. As of Dec, 2020, accepts 'v0.1' only,
                which is the default.
            max_retry_seconds: The time to continue retriable responses. Defaults to 3600.
            verbose: Whether to print to stderr and stdio any retriable errors that are encountered.
        """
        url = urllib.parse.urlparse(remote_host)
        assert url.scheme and url.netloc, (
            f"Specified remote_host {remote_host} is not a valid url, for example "
            "http://example.com"
        )
        assert (
            api_version in self.SUPPORTED_VERSIONS
        ), f"Only api v0.1 is accepted but was {api_version}"
        assert (
            default_target is None or default_target in self.SUPPORTED_TARGETS
        ), f"Target can only be one of {self.SUPPORTED_TARGETS} but was {default_target}."
        assert max_retry_seconds >= 0, "Negative retry not possible without time machine."

        self.url = f"{url.scheme}://{url.netloc}/{api_version}"
        self.headers = {"Authorization": api_key, "Content-Type": "application/json"}
        self.default_target = default_target
        self.max_retry_seconds = max_retry_seconds
        self.verbose = verbose
        self.ibmq_token = ibmq_token
        self.ibmq_group = ibmq_group
        self.ibmq_project = ibmq_project
        self.ibmq_hub = ibmq_hub
        self.ibmq_pulse = ibmq_pulse

    def create_job(
        self,
        serialized_program: str,
        repetitions: Optional[int] = None,
        target: Optional[str] = None,
        name: Optional[str] = None,
    ) -> dict:
        """Create a job.

        Args:
            serialized_program: The `cirq_superstaq.SerializedProgram` containing the serialized
                information about the circuit to run.
            repetitions: The number of times to repeat the circuit. For simulation the repeated
                sampling is not done on the server, but is passed as metadata to be recovered
                from the returned job.
            target: If supplied the target to run on. Supports one of `qpu` or `simulator`. If not
                set, uses `default_target`.
            name: An optional name of the job. Different than the `job_id` of the job.

        Returns:
            The json body of the response as a dict. This does not contain populated information
            about the job, but does contain the job id.

        Raises:
            An SuperstaQException if the request fails.
        """
        actual_target = self._target(target)
        json_dict: Dict[str, Any] = {
            "circuit": json.loads(serialized_program),
            "backend": actual_target,
            "shots": repetitions,
            "ibmq_token": self.ibmq_token,
            "ibmq_group": self.ibmq_group,
            "ibmq_project": self.ibmq_project,
            "ibmq_hub": self.ibmq_hub,
            "ibmq_pulse": self.ibmq_pulse,
        }

        def request() -> requests.Response:
            return requests.post(
                f"{self.url}/job",
                json=json_dict,
                headers=self.headers,
                verify=(cirq_superstaq.API_URL == self.url),
            )

        return self._make_request(request).json()

    def get_job(self, job_id: str) -> dict:
        """Get the job from the SuperstaQ API.

        Args:
            job_id: The UUID of the job (returned when the job was created).

        Returns:
            The json body of the response as a dict.

        Raises:
            SuperstaQNotFoundException: If a job with the given job_id does not exist.
            SuperstaQException: For other API call failures.
        """

        def request() -> requests.Response:
            return requests.get(
                f"{self.url}/job/{job_id}",
                headers=self.headers,
                verify=(cirq_superstaq.API_URL == self.url),
            )

        return self._make_request(request).json()

    def aqt_compile(self, serialized_program: str) -> dict:
        """Makes a POST request to SuperstaQ API to compile a circuit for Berkeley-AQT."""
        json_dict = {"circuit": json.loads(serialized_program)}

        def request() -> requests.Response:
            return requests.post(
                f"{self.url}/aqt_compile",
                headers=self.headers,
                json=json_dict,
                verify=(cirq_superstaq.API_URL == self.url),
            )

        return self._make_request(request).json()

    def find_min_vol_portfolio(self, json_dict: dict) -> dict:
        """Makes a POST request to SuperstaQ API to find a minimum volatility portfolio
        that exceeds a certain specified return."""

        def request() -> requests.Response:
            return requests.post(
                f"{self.url}/minvol",
                headers=self.headers,
                json=json_dict,
                verify=(cirq_superstaq.API_URL == self.url),
            )

        return self._make_request(request).json()

    def find_max_pseudo_sharpe_ratio(self, json_dict: dict) -> dict:
        """Makes a POST request to SuperstaQ API to find a max Sharpe ratio portfolio."""

        def request() -> requests.Response:
            return requests.post(
                f"{self.url}/maxsharpe",
                headers=self.headers,
                json=json_dict,
                verify=(cirq_superstaq.API_URL == self.url),
            )

        return self._make_request(request).json()

    def tsp(self, json_dict: dict) -> dict:
        """Makes a POST request to SuperstaQ API to find a optimal TSP tour."""

        def request() -> requests.Response:
            return requests.post(
                f"{self.url}/tsp",
                headers=self.headers,
                json=json_dict,
                verify=(cirq_superstaq.API_URL == self.url),
            )

        return self._make_request(request).json()

    def warehouse(self, json_dict: dict) -> dict:
        """Makes a POST request to SuperstaQ API to find optimal warehouse assignment."""

        def request() -> requests.Response:
            return requests.post(
                f"{self.url}/warehouse",
                headers=self.headers,
                json=json_dict,
            )

        return self._make_request(request).json()

    def aqt_upload_configs(self, aqt_configs: Dict[str, str]) -> dict:
        """Makes a POST request to SuperstaQ API to upload configurations."""

        def request() -> requests.Response:
            return requests.post(
                f"{self.url}/aqt_configs",
                headers=self.headers,
                json=aqt_configs,
                verify=(cirq_superstaq.API_URL == self.url),
            )

        return self._make_request(request).json()

    def _target(self, target: Optional[str]) -> str:
        """Returns the target if not None or the default target.

        Raises:
            AssertionError: if both `target` and `default_target` are not set.
        """
        assert target is not None or self.default_target is not None, (
            "One must specify a target on this call, or a default_target on the service/client, "
            "but neither were set."
        )
        return cast(str, target or self.default_target)

<<<<<<< HEAD
    def _handle_status_codes(self, response: requests.Response) -> None:
        print(type(response))
=======
    def _handle_status_codes(self, response) -> None:
>>>>>>> b6038279
        if response.status_code == requests.codes.unauthorized:
            raise cirq_superstaq.superstaq_exceptions.SuperstaQException(
                '"Not authorized" returned by SuperstaQ API.  '
                "Check to ensure you have supplied the correct API key.",
                response.status_code,
            )
        if response.status_code == requests.codes.not_found:
            raise cirq_superstaq.superstaq_exceptions.SuperstaQNotFoundException(
                "SuperstaQ could not find requested resource."
            )

        if response.status_code not in self.RETRIABLE_STATUS_CODES:
            message = response.reason
            if response.status_code == 400:
                message = str(response.text)
            raise cirq_superstaq.superstaq_exceptions.SuperstaQException(
                "Non-retry-able error making request to SuperstaQ API. "
                f"Status: {response.status_code} "
                f"Error : {message}",
                response.status_code,
            )

    def _make_request(self, request: Callable[[], requests.Response]) -> requests.Response:
        """Make a request to the API, retrying if necessary.

        Args:
            request: A function that returns a `requests.Response`.

        Raises:
            SuperstaQException: If there was a not-retriable error from the API.
            TimeoutError: If the requests retried for more than `max_retry_seconds`.

        Returns:
            The request.Response from the final successful request call.
        """
        # Initial backoff of 100ms.
        delay_seconds = 0.1
        while True:
            try:
                response = request()
                if response.ok:
                    return response

                self._handle_status_codes(response)
                message = response.reason

            # Fallthrough should retry.
            except requests.RequestException as e:
                # Connection error, timeout at server, or too many redirects.
                # Retry these.
                message = f"RequestException of type {type(e)}."
            if delay_seconds > self.max_retry_seconds:
                raise TimeoutError(f"Reached maximum number of retries. Last error: {message}")
            if self.verbose:
                print(message, file=sys.stderr)
                print(f"Waiting {delay_seconds} seconds before retrying.")
            time.sleep(delay_seconds)
            delay_seconds *= 2<|MERGE_RESOLUTION|>--- conflicted
+++ resolved
@@ -257,12 +257,7 @@
         )
         return cast(str, target or self.default_target)
 
-<<<<<<< HEAD
     def _handle_status_codes(self, response: requests.Response) -> None:
-        print(type(response))
-=======
-    def _handle_status_codes(self, response) -> None:
->>>>>>> b6038279
         if response.status_code == requests.codes.unauthorized:
             raise cirq_superstaq.superstaq_exceptions.SuperstaQException(
                 '"Not authorized" returned by SuperstaQ API.  '
