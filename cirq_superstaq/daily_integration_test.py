"""Integration checks that run daily (via Github action) between client and prod server."""

import os
import textwrap

import cirq
import numpy as np
import pytest

import cirq_superstaq


@pytest.fixture
def service() -> cirq_superstaq.Service:
    token = os.getenv("TEST_USER_TOKEN")
    service = cirq_superstaq.Service(api_key=token)
    return service


def test_aqt_compile(service: cirq_superstaq.Service) -> None:
    qubits = cirq.LineQubit.range(8)
    circuit = cirq.Circuit(cirq.H(qubits[4]))
    expected = cirq.Circuit(
        cirq.rz(np.pi / 2)(qubits[4]),
        cirq.rx(np.pi / 2)(qubits[4]),
        cirq.rz(np.pi / 2)(qubits[4]),
    )
    assert service.aqt_compile(circuit).circuit == expected
    assert service.aqt_compile([circuit]).circuits == [expected]
    assert service.aqt_compile([circuit, circuit]).circuits == [expected, expected]


def test_get_balance(service: cirq_superstaq.Service) -> None:
    assert isinstance(service.get_balance(pretty_output=False), float)


def test_tsp(service: cirq_superstaq.Service) -> None:
    cities = ["Chicago", "San Francisco", "New York City", "New Orleans"]
    out = service.tsp(cities)
    for city in cities:
        assert city.replace(" ", "+") in out.map_link[0]


<<<<<<< HEAD
def test_get_backends(service: cirq_superstaq.Service) -> None:
    expected = {
        "compile-and-run": [
            "ibmq_qasm_simulator",
            "ibmq_armonk_qpu",
            "ibmq_santiago_qpu",
            "ibmq_bogota_qpu",
            "ibmq_lima_qpu",
            "ibmq_belem_qpu",
            "ibmq_quito_qpu",
            "ibmq_statevector_simulator",
            "ibmq_mps_simulator",
            "ibmq_extended-stabilizer_simulator",
            "ibmq_stabilizer_simulator",
            "ibmq_manila_qpu",
            "aws_dm1_simulator",
            "aws_sv1_simulator",
            "d-wave_advantage-system4.1_qpu",
            "d-wave_dw-2000q-6_qpu",
            "aws_tn1_simulator",
            "rigetti_aspen-9_qpu",
            "d-wave_advantage-system1.1_qpu",
            "ionq_ion_qpu",
        ],
        "compile-only": ["aqt_keysight_qpu", "sandia_qscout_qpu"],
    }
    assert service.get_backends() == expected
=======
def test_qscout_compile(service: cirq_superstaq.Service) -> None:
    q0 = cirq.LineQubit(0)
    circuit = cirq.Circuit(cirq.H(q0), cirq.measure(q0))
    compiled_circuit = cirq.Circuit(
        cirq.PhasedXPowGate(phase_exponent=-0.5, exponent=0.5).on(q0),
        cirq.Z(q0) ** -1.0,
        cirq.measure(q0),
    )

    jaqal_program = textwrap.dedent(
        """\
                register allqubits[1]

                prepare_all
                R allqubits[0] -1.5707963267948966 1.5707963267948966
                Rz allqubits[0] -3.141592653589793
                measure_all
                """
    )
    out = service.qscout_compile(circuit)
    assert out.circuit == compiled_circuit
    assert out.jaqal_programs == jaqal_program
>>>>>>> 46ddd599
<|MERGE_RESOLUTION|>--- conflicted
+++ resolved
@@ -41,7 +41,6 @@
         assert city.replace(" ", "+") in out.map_link[0]
 
 
-<<<<<<< HEAD
 def test_get_backends(service: cirq_superstaq.Service) -> None:
     expected = {
         "compile-and-run": [
@@ -69,7 +68,8 @@
         "compile-only": ["aqt_keysight_qpu", "sandia_qscout_qpu"],
     }
     assert service.get_backends() == expected
-=======
+
+
 def test_qscout_compile(service: cirq_superstaq.Service) -> None:
     q0 = cirq.LineQubit(0)
     circuit = cirq.Circuit(cirq.H(q0), cirq.measure(q0))
@@ -91,5 +91,4 @@
     )
     out = service.qscout_compile(circuit)
     assert out.circuit == compiled_circuit
-    assert out.jaqal_programs == jaqal_program
->>>>>>> 46ddd599
+    assert out.jaqal_programs == jaqal_program