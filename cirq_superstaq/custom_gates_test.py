import itertools
import textwrap

import cirq
import numpy as np
import pytest
import sympy

import cirq_superstaq


def test_fermionic_swap_gate() -> None:
    theta = 0.123
    gate = cirq_superstaq.FermionicSWAPGate(theta)

    assert str(gate) == "FermionicSWAPGate(0.123)"
    assert repr(gate) == "cirq_superstaq.FermionicSWAPGate(0.123)"
    cirq.testing.assert_equivalent_repr(gate, setup_code="import cirq_superstaq")

    expected = np.array(
        [[1, 0, 0, 0], [0, 0, np.exp(1j * theta), 0], [0, np.exp(1j * theta), 0, 0], [0, 0, 0, 1]]
    )
    assert np.allclose(cirq.unitary(gate), expected)

    qubits = cirq.LineQubit.range(3)
    operation = gate(qubits[0], qubits[2])
    assert cirq.decompose_once(operation) == [
        cirq.CX(qubits[0], qubits[2]),
        cirq.CX(qubits[2], qubits[0]),
        cirq.rz(theta).on(qubits[2]),
        cirq.CX(qubits[0], qubits[2]),
    ]

    cirq.testing.assert_has_consistent_apply_unitary(gate)
    cirq.testing.assert_decompose_is_consistent_with_unitary(gate, ignoring_global_phase=True)
    cirq.testing.assert_consistent_resolve_parameters(gate)
    cirq.testing.assert_pauli_expansion_is_consistent_with_unitary(gate)

    assert gate ** 1 == gate
    assert gate ** 0 == cirq_superstaq.FermionicSWAPGate(0.0)
    assert gate ** -1 == cirq_superstaq.FermionicSWAPGate(-0.123)

    with pytest.raises(TypeError, match="unsupported operand type"):
        _ = gate ** 1.23


def test_fermionic_swap_circuit() -> None:
    qubits = cirq.LineQubit.range(3)
    operation = cirq_superstaq.FermionicSWAPGate(0.456 * np.pi)(qubits[0], qubits[2])
    circuit = cirq.Circuit(operation)

    expected_diagram = textwrap.dedent(
        """
        0: ───FermionicSWAP(0.456π)───
              │
        2: ───FermionicSWAP(0.456π)───
        """
    )

    expected_qasm = textwrap.dedent(
        """\
        OPENQASM 2.0;
        include "qelib1.inc";


        // Qubits: [0, 1, 2]
        qreg q[3];


        fermionic_swap(pi*0.456) q[0],q[2];
        """
    )

    cirq.testing.assert_has_diagram(circuit, expected_diagram)
    assert circuit.to_qasm(header="", qubit_order=qubits) == expected_qasm

    circuit = cirq.Circuit(cirq_superstaq.FermionicSWAPGate(0.0)(qubits[0], qubits[1]))
    assert circuit.to_qasm() == cirq.Circuit(cirq.SWAP(qubits[0], qubits[1])).to_qasm()


def test_fermionic_swap_parameterized() -> None:
    gate = cirq_superstaq.FermionicSWAPGate(sympy.var("θ"))
    cirq.testing.assert_consistent_resolve_parameters(gate)

    with pytest.raises(TypeError, match="cirq.unitary failed. Value doesn't have"):
        _ = cirq.unitary(gate)

    with pytest.raises(TypeError, match="No Pauli expansion"):
        _ = cirq.pauli_expansion(gate)


def test_zx_matrix() -> None:
    np.testing.assert_allclose(
        cirq.unitary(cirq_superstaq.ZX),
        np.array([[0, 1, 0, 0], [1, 0, 0, 0], [0, 0, 0, -1], [0, 0, -1, 0]]),
    )


def test_zx_str() -> None:
    assert str(cirq_superstaq.ZX) == "ZX"
    assert str(cirq_superstaq.ZX ** 0.5) == "ZX**0.5"
    assert str(cirq_superstaq.ZXPowGate(global_shift=0.1)) == "ZX"

    iZZ = cirq_superstaq.ZXPowGate(global_shift=0.5)
    assert str(iZZ) == "ZX"


def test_zx_repr() -> None:
    assert repr(cirq_superstaq.ZXPowGate()) == "cirq_superstaq.ZX"
    assert repr(cirq_superstaq.ZXPowGate(exponent=0.5)) == "(cirq_superstaq.ZX**0.5)"
    assert (
        repr(cirq_superstaq.ZXPowGate(exponent=0.5, global_shift=0.123))
        == "cirq_superstaq.ZXPowGate(exponent=0.5, global_shift=0.123)"
    )

    cirq.testing.assert_equivalent_repr(
        cirq_superstaq.ZXPowGate(), setup_code="import cirq_superstaq"
    )


def test_zx_circuit() -> None:
    a, b = cirq.LineQubit.range(2)

    op = cirq_superstaq.CR(a, b)

    cirq.testing.assert_has_diagram(
        cirq.Circuit(op),
        textwrap.dedent(
            """
            0: ───Z───
                  │
            1: ───X───
            """
        ),
    )

    assert cirq.Circuit(op, op ** 0.25).to_qasm(header="") == textwrap.dedent(
        """\
        OPENQASM 2.0;
        include "qelib1.inc";


        // Qubits: [0, 1]
        qreg q[2];


        rzx(pi*1.0) q[0],q[1];
        rzx(pi*0.25) q[0],q[1];
        """
    )


def test_acecr() -> None:
    qubits = cirq.LineQubit.range(2)
    expected = "0: ───AceCR-+(Z side)───\n      │\n1: ───AceCR-+(X side)───"
    assert str(cirq.Circuit(cirq_superstaq.AceCRMinusPlus(qubits[0], qubits[1]))) == expected
    expected = "0: ───AceCR+-(X side)───\n      │\n1: ───AceCR+-(Z side)───"
    assert str(cirq.Circuit(cirq_superstaq.AceCRPlusMinus(qubits[1], qubits[0]))) == expected
    assert cirq_superstaq.AceCRPlusMinus == cirq_superstaq.AceCR("+-")
    assert cirq_superstaq.AceCRPlusMinus != cirq_superstaq.AceCR("-+")
    assert repr(cirq_superstaq.AceCRMinusPlus) == "cirq_superstaq.AceCR('-+')"
    cirq.testing.assert_equivalent_repr(
        cirq_superstaq.AceCRMinusPlus, setup_code="import cirq_superstaq"
    )
    cirq.testing.assert_equivalent_repr(
        cirq_superstaq.AceCRPlusMinus, setup_code="import cirq_superstaq"
    )
    assert str(cirq_superstaq.AceCRMinusPlus) == "AceCR-+"
    assert hash(cirq_superstaq.AceCRMinusPlus) == hash("-+")
    assert cirq_superstaq.AceCRPlusMinus != cirq.CNOT

    expected_qasm = textwrap.dedent(
        """\
        OPENQASM 2.0;
        include "qelib1.inc";


        // Qubits: [0, 1]
        qreg q[2];


        acecr_pm q[0],q[1];
        acecr_mp q[1],q[0];
        """
    )

    circuit = cirq.Circuit(
        cirq_superstaq.AceCR("+-").on(qubits[0], qubits[1]),
        cirq_superstaq.AceCR("-+").on(qubits[1], qubits[0]),
    )
    assert circuit.to_qasm(header="") == expected_qasm


def test_acecr_decompose() -> None:
    a = cirq.LineQubit(0)
    b = cirq.LineQubit(1)
    assert cirq.decompose_once(cirq_superstaq.AceCRMinusPlus(a, b)) is not None
    cirq.testing.assert_decompose_is_consistent_with_unitary(
        cirq_superstaq.AceCRMinusPlus, ignoring_global_phase=True
    )


def test_barrier() -> None:
    n = 3
    gate = cirq_superstaq.Barrier(n)

    assert str(gate) == "Barrier(3)"
    assert repr(gate) == "cirq_superstaq.Barrier(3)"

    cirq.testing.assert_equivalent_repr(gate, setup_code="import cirq_superstaq")

    operation = gate.on(*cirq.LineQubit.range(3))
    assert cirq.decompose(operation) == [operation]

    circuit = cirq.Circuit(operation)
    expected_qasm = textwrap.dedent(
        """\
        OPENQASM 2.0;
        include "qelib1.inc";


        // Qubits: [0, 1, 2]
        qreg q[3];


        barrier q[0],q[1],q[2];
        """
    )
    assert circuit.to_qasm(header="") == expected_qasm

    cirq.testing.assert_has_diagram(
        circuit,
        textwrap.dedent(
            """
            0: ───│───
                  │
            1: ───│───
                  │
            2: ───│───
            """
        ),
        use_unicode_characters=True,
    )

    cirq.testing.assert_has_diagram(
        circuit,
        textwrap.dedent(
            """
            0: ---|---
                  |
            1: ---|---
                  |
            2: ---|---
            """
        ),
        use_unicode_characters=False,
    )


def test_parallel_gates() -> None:
    gate = cirq_superstaq.ParallelGates(cirq.CZ, cirq.CZ ** 0.5, cirq.CZ ** -0.5)
    qubits = cirq.LineQubit.range(6)
    operation = gate(*qubits)
    circuit = cirq.Circuit(operation)

    expected_diagram = textwrap.dedent(
        """
        0: ───@₁────────
              │
        1: ───@₁────────
              │
        2: ───@₂────────
              │
        3: ───@₂^0.5────
              │
        4: ───@₃────────
              │
        5: ───@₃^-0.5───
        """
    )
    cirq.testing.assert_has_diagram(circuit, expected_diagram)
    cirq.testing.assert_equivalent_repr(gate, setup_code="import cirq, cirq_superstaq")
    assert repr(gate) == "cirq_superstaq.ParallelGates(cirq.CZ, (cirq.CZ**0.5), (cirq.CZ**-0.5))"
    assert str(gate) == "ParallelGates(CZ, CZ**0.5, CZ**-0.5)"

    assert cirq.decompose(operation) == [
        cirq.CZ(qubits[0], qubits[1]),
        cirq.CZ(qubits[2], qubits[3]) ** 0.5,
        cirq.CZ(qubits[4], qubits[5]) ** -0.5,
    ]
    cirq.testing.assert_decompose_is_consistent_with_unitary(gate, ignoring_global_phase=True)

    assert gate ** 0.5 == cirq_superstaq.ParallelGates(
        cirq.CZ ** 0.5, cirq.CZ ** 0.25, cirq.CZ ** -0.25
    )

    with pytest.raises(ValueError, match="ParallelGates cannot contain measurements"):
        _ = cirq_superstaq.ParallelGates(cirq.X, cirq.MeasurementGate(1, key="1"))


def test_parallel_gates_equivalence_groups() -> None:
    qubits = cirq.LineQubit.range(4)
    gate = cirq_superstaq.ParallelGates(cirq.X, cirq_superstaq.ZX, cirq.Y)
    operation = gate(*qubits[:4])
    assert [gate.qubit_index_to_equivalence_group_key(i) for i in range(4)] == [0, 1, 2, 3]
    for permuted_qubits in itertools.permutations(operation.qubits):
        if permuted_qubits == operation.qubits:
            assert operation == gate(*permuted_qubits)
        else:
            assert operation != gate(*permuted_qubits)

    gate = cirq_superstaq.ParallelGates(cirq.X, cirq_superstaq.FermionicSWAPGate(1.23), cirq.X)
    operation = gate(*qubits[:4])
    assert [gate.qubit_index_to_equivalence_group_key(i) for i in range(4)] == [0, 1, 1, 0]
    equivalent_targets = [
        (qubits[0], qubits[1], qubits[2], qubits[3]),
        (qubits[0], qubits[2], qubits[1], qubits[3]),
        (qubits[3], qubits[1], qubits[2], qubits[0]),
        (qubits[3], qubits[2], qubits[1], qubits[0]),
    ]
    for permuted_qubits in itertools.permutations(operation.qubits):
        if permuted_qubits in equivalent_targets:
            assert operation == gate(*permuted_qubits)
        else:
            assert operation != gate(*permuted_qubits)

    with pytest.raises(ValueError, match="index out of range"):
        _ = gate.qubit_index_to_equivalence_group_key(4)

    with pytest.raises(ValueError, match="index out of range"):
        _ = gate.qubit_index_to_equivalence_group_key(-1)


def test_rxy() -> None:
    qubit = cirq.LineQubit(0)

    rot_gate = cirq_superstaq.Rxy(1.23 * np.pi, 4.56 * np.pi)
    cirq.testing.assert_equivalent_repr(rot_gate, setup_code="import cirq_superstaq")
    assert str(rot_gate) == f"Rxy({rot_gate.phase_exponent}π, {rot_gate.exponent}π)"
    assert rot_gate ** -1 == cirq_superstaq.Rxy(rot_gate.axis_angle, -rot_gate.rot_angle)

    circuit = cirq.Circuit(rot_gate.on(qubit))

    # build Rxy decomposition manually
    decomposed_circuit = cirq.Circuit(
        cirq.rz(-rot_gate.axis_angle).on(qubit),
        cirq.rx(rot_gate.rot_angle).on(qubit),
        cirq.rz(+rot_gate.axis_angle).on(qubit),
    )

    assert np.allclose(cirq.unitary(circuit), cirq.unitary(decomposed_circuit))

<<<<<<< HEAD
    expected_qasm = textwrap.dedent(
        """\
        OPENQASM 2.0;
        include "qelib1.inc";


        // Qubits: [0]
        qreg q[1];


        rxy(pi*-0.77,pi*4.56) q[0];
        """
    )
    assert circuit.to_qasm(header="") == expected_qasm

    circuit = cirq.Circuit(cirq_superstaq.custom_gates.Rxy(np.pi, 0.5 * np.pi).on(qubit))
=======
    circuit = cirq.Circuit(cirq_superstaq.Rxy(np.pi, 0.5 * np.pi).on(qubit))
>>>>>>> cda0cb30
    cirq.testing.assert_has_diagram(circuit, "0: ───Rxy(π, 0.5π)───")


def test_parallel_rxy() -> None:
    qubits = cirq.LineQubit.range(2)

    rot_gate = cirq_superstaq.ParallelRxy(1.23 * np.pi, 4.56 * np.pi, len(qubits))
    cirq.testing.assert_equivalent_repr(rot_gate, setup_code="import cirq; import cirq_superstaq")
    text = f"Rxy({rot_gate.phase_exponent}π, {rot_gate.exponent}π) x {len(qubits)}"
    assert str(rot_gate) == text

    circuit = cirq.Circuit(rot_gate.on(*qubits))

    # build ParallelRxy decomposition manually
    manual_circuit = cirq.Circuit(
        [cirq_superstaq.Rxy(rot_gate.axis_angle, rot_gate.rot_angle).on(qubit) for qubit in qubits]
    )

    assert np.allclose(cirq.unitary(circuit), cirq.unitary(manual_circuit))

    circuit = cirq.Circuit(cirq_superstaq.ParallelRxy(np.pi, 0.5 * np.pi, len(qubits)).on(*qubits))
    text = textwrap.dedent(
        """
        0: ───Rxy(π, 0.5π)───
              │
        1: ───#2─────────────
        """
    )
    cirq.testing.assert_has_diagram(circuit, text)


def test_custom_resolver() -> None:
    circuit = cirq.Circuit()
    qubits = cirq.LineQubit.range(4)
    circuit += cirq_superstaq.FermionicSWAPGate(1.23).on(qubits[0], qubits[1])
    circuit += cirq_superstaq.AceCRPlusMinus(qubits[0], qubits[1])
    circuit += cirq_superstaq.Barrier(2).on(qubits[0], qubits[1])
    circuit += cirq_superstaq.CR(qubits[0], qubits[1])
    circuit += cirq_superstaq.AceCRMinusPlus(qubits[0], qubits[1])
    circuit += cirq_superstaq.ParallelGates(cirq.X, cirq_superstaq.ZX).on(
        qubits[0], qubits[2], qubits[3]
    )
    circuit += cirq_superstaq.custom_gates.MSGate(rads=0.5).on(qubits[0], qubits[1])
    circuit += cirq_superstaq.Rxy(1.23, 4.56).on(qubits[0])
    circuit += cirq_superstaq.ParallelRxy(1.23, 4.56, len(qubits)).on(*qubits)
    circuit += cirq.CX(qubits[0], qubits[1])

    json_text = cirq.to_json(circuit)
    resolvers = [cirq_superstaq.custom_gates.custom_resolver, *cirq.DEFAULT_RESOLVERS]
    assert cirq.read_json(json_text=json_text, resolvers=resolvers) == circuit<|MERGE_RESOLUTION|>--- conflicted
+++ resolved
@@ -350,7 +350,6 @@
 
     assert np.allclose(cirq.unitary(circuit), cirq.unitary(decomposed_circuit))
 
-<<<<<<< HEAD
     expected_qasm = textwrap.dedent(
         """\
         OPENQASM 2.0;
@@ -366,10 +365,7 @@
     )
     assert circuit.to_qasm(header="") == expected_qasm
 
-    circuit = cirq.Circuit(cirq_superstaq.custom_gates.Rxy(np.pi, 0.5 * np.pi).on(qubit))
-=======
     circuit = cirq.Circuit(cirq_superstaq.Rxy(np.pi, 0.5 * np.pi).on(qubit))
->>>>>>> cda0cb30
     cirq.testing.assert_has_diagram(circuit, "0: ───Rxy(π, 0.5π)───")
 
 
