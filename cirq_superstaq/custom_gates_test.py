import itertools
import textwrap

import cirq
import numpy as np
import pytest
import sympy

import cirq_superstaq


def test_fermionic_swap_gate() -> None:
    theta = 0.123
    gate = cirq_superstaq.FermionicSWAPGate(theta)

    assert str(gate) == "FermionicSWAPGate(0.123)"
    assert repr(gate) == "cirq_superstaq.FermionicSWAPGate(0.123)"
    cirq.testing.assert_equivalent_repr(gate, setup_code="import cirq_superstaq")

    expected = np.array(
        [[1, 0, 0, 0], [0, 0, np.exp(1j * theta), 0], [0, np.exp(1j * theta), 0, 0], [0, 0, 0, 1]]
    )
    assert np.allclose(cirq.unitary(gate), expected)

    qubits = cirq.LineQubit.range(3)
    operation = gate(qubits[0], qubits[2])
    assert cirq.decompose_once(operation) == [
        cirq.CX(qubits[0], qubits[2]),
        cirq.CX(qubits[2], qubits[0]),
        cirq.rz(theta).on(qubits[2]),
        cirq.CX(qubits[0], qubits[2]),
    ]

    cirq.testing.assert_has_consistent_apply_unitary(gate)
    cirq.testing.assert_decompose_is_consistent_with_unitary(gate, ignoring_global_phase=True)
    cirq.testing.assert_consistent_resolve_parameters(gate)
    cirq.testing.assert_pauli_expansion_is_consistent_with_unitary(gate)

    assert gate ** 1 == gate
    assert gate ** 0 == cirq_superstaq.FermionicSWAPGate(0.0)
    assert gate ** -1 == cirq_superstaq.FermionicSWAPGate(-0.123)

    with pytest.raises(TypeError, match="unsupported operand type"):
        _ = gate ** 1.23


def test_fermionic_swap_circuit() -> None:
    qubits = cirq.LineQubit.range(3)
    operation = cirq_superstaq.FermionicSWAPGate(0.456 * np.pi)(qubits[0], qubits[2])
    circuit = cirq.Circuit(operation)

    expected_diagram = textwrap.dedent(
        """
        0: ───FermionicSWAP(0.456π)───
              │
        2: ───FermionicSWAP(0.456π)───
        """
    )

    expected_qasm = textwrap.dedent(
        """\
        OPENQASM 2.0;
        include "qelib1.inc";


        // Qubits: [0, 1, 2]
        qreg q[3];


        fermionic_swap(pi*0.456) q[0],q[2];
        """
    )

    cirq.testing.assert_has_diagram(circuit, expected_diagram)
    assert circuit.to_qasm(header="", qubit_order=qubits) == expected_qasm

    circuit = cirq.Circuit(cirq_superstaq.FermionicSWAPGate(0.0)(qubits[0], qubits[1]))
    assert circuit.to_qasm() == cirq.Circuit(cirq.SWAP(qubits[0], qubits[1])).to_qasm()


def test_fermionic_swap_parameterized() -> None:
    gate = cirq_superstaq.FermionicSWAPGate(sympy.var("θ"))
    cirq.testing.assert_consistent_resolve_parameters(gate)

    with pytest.raises(TypeError, match="cirq.unitary failed. Value doesn't have"):
        _ = cirq.unitary(gate)

    with pytest.raises(TypeError, match="No Pauli expansion"):
        _ = cirq.pauli_expansion(gate)


def test_zx_matrix() -> None:
    np.testing.assert_allclose(
        cirq.unitary(cirq_superstaq.ZX),
        np.array([[0, 1, 0, 0], [1, 0, 0, 0], [0, 0, 0, -1], [0, 0, -1, 0]]),
    )


def test_zx_str() -> None:
    assert str(cirq_superstaq.ZX) == "ZX"
    assert str(cirq_superstaq.ZX ** 0.5) == "ZX**0.5"
    assert str(cirq_superstaq.ZXPowGate(global_shift=0.1)) == "ZX"

    iZZ = cirq_superstaq.ZXPowGate(global_shift=0.5)
    assert str(iZZ) == "ZX"


def test_zx_repr() -> None:
    assert repr(cirq_superstaq.ZXPowGate()) == "cirq_superstaq.ZX"
    assert repr(cirq_superstaq.ZXPowGate(exponent=0.5)) == "(cirq_superstaq.ZX**0.5)"
    assert (
        repr(cirq_superstaq.ZXPowGate(exponent=0.5, global_shift=0.123))
        == "cirq_superstaq.ZXPowGate(exponent=0.5, global_shift=0.123)"
    )

    cirq.testing.assert_equivalent_repr(
        cirq_superstaq.ZXPowGate(), setup_code="import cirq_superstaq"
    )


def test_zx_circuit() -> None:
    a, b = cirq.LineQubit.range(2)

    op = cirq_superstaq.CR(a, b)

    cirq.testing.assert_has_diagram(
        cirq.Circuit(op),
        textwrap.dedent(
            """
            0: ───Z───
                  │
            1: ───X───
            """
        ),
    )

    assert cirq.Circuit(op, op ** 0.25).to_qasm(header="") == textwrap.dedent(
        """\
        OPENQASM 2.0;
        include "qelib1.inc";


        // Qubits: [0, 1]
        qreg q[2];


        rzx(pi*1.0) q[0],q[1];
        rzx(pi*0.25) q[0],q[1];
        """
    )


def test_acecr() -> None:
    qubits = cirq.LineQubit.range(2)
    cirq.testing.assert_has_diagram(
        cirq.Circuit(cirq_superstaq.AceCRMinusPlus(qubits[0], qubits[1])),
        textwrap.dedent(
            """
            0: ───AceCR-+(Z side)───
                  │
            1: ───AceCR-+(X side)───
            """
        ),
    )
    assert cirq_superstaq.AceCRPlusMinus == cirq_superstaq.AceCR("+-")
    assert cirq_superstaq.AceCRPlusMinus != cirq_superstaq.AceCR("-+")
    cirq.testing.assert_equivalent_repr(
        cirq_superstaq.AceCRMinusPlus, setup_code="import cirq_superstaq"
    )
    assert str(cirq_superstaq.AceCRPlusMinus) == "AceCR+-"
    assert hash(cirq_superstaq.AceCRMinusPlus) == hash(("-+", None))

    assert cirq_superstaq.AceCRPlusMinus != cirq.CNOT
    cirq.testing.assert_has_diagram(
        cirq.Circuit(cirq_superstaq.AceCR("+-", cirq.rx(-np.pi / 2))(qubits[1], qubits[0])),
        textwrap.dedent(
            """
            0: ───AceCR+-(X side) with Rx(-0.5π)───
                  │
            1: ───AceCR+-(Z side)──────────────────
            """
        ),
    )
    cirq.testing.assert_equivalent_repr(
        cirq_superstaq.AceCR("+-", cirq.rx(-np.pi / 2)),
        setup_code="import cirq_superstaq; import cirq",
    )
    assert str(cirq_superstaq.AceCR("-+", cirq.rx(-np.pi / 2))) == "AceCR-+(Rx(-0.5π))"
    assert hash(cirq_superstaq.AceCR("-+", cirq.rx(-np.pi / 2))) == hash(
        ("-+", cirq.rx(-np.pi / 2))
    )

    expected_qasm = textwrap.dedent(
        """\
        OPENQASM 2.0;
        include "qelib1.inc";


        // Qubits: [0, 1]
        qreg q[2];


        acecr_pm q[0],q[1];
        acecr_mp q[1],q[0];
        """
    )

    circuit = cirq.Circuit(
        cirq_superstaq.AceCR("+-").on(qubits[0], qubits[1]),
        cirq_superstaq.AceCR("-+").on(qubits[1], qubits[0]),
    )
    assert circuit.to_qasm(header="") == expected_qasm


def test_acecr_decompose() -> None:
    a = cirq.LineQubit(0)
    b = cirq.LineQubit(1)
<<<<<<< HEAD
    expected = cirq.Circuit(
        cirq_superstaq.CR(a, b) ** -0.25,
        cirq.X(a),
        cirq_superstaq.CR(a, b) ** 0.25,
    )
    assert cirq.decompose_once(cirq_superstaq.AceCRMinusPlus(a, b)) == list(
        expected.all_operations()
    )

    expected.insert(1, cirq.rx(-np.pi / 2)(b))
    assert cirq.decompose_once(cirq_superstaq.AceCR("-+", cirq.rx(-np.pi / 2))(a, b)) == list(
        expected.all_operations()
=======
    assert cirq.decompose_once(cirq_superstaq.AceCRMinusPlus(a, b)) is not None
    cirq.testing.assert_decompose_is_consistent_with_unitary(
        cirq_superstaq.AceCRMinusPlus, ignoring_global_phase=True
>>>>>>> bba6a253
    )


def test_barrier() -> None:
    n = 3
    gate = cirq_superstaq.Barrier(n)

    assert str(gate) == "Barrier(3)"
    assert repr(gate) == "cirq_superstaq.Barrier(3)"

    cirq.testing.assert_equivalent_repr(gate, setup_code="import cirq_superstaq")

    operation = gate.on(*cirq.LineQubit.range(3))
    assert cirq.decompose(operation) == [operation]

    circuit = cirq.Circuit(operation)
    expected_qasm = textwrap.dedent(
        """\
        OPENQASM 2.0;
        include "qelib1.inc";


        // Qubits: [0, 1, 2]
        qreg q[3];


        barrier q[0],q[1],q[2];
        """
    )
    assert circuit.to_qasm(header="") == expected_qasm

    cirq.testing.assert_has_diagram(
        circuit,
        textwrap.dedent(
            """
            0: ───│───
                  │
            1: ───│───
                  │
            2: ───│───
            """
        ),
        use_unicode_characters=True,
    )

    cirq.testing.assert_has_diagram(
        circuit,
        textwrap.dedent(
            """
            0: ---|---
                  |
            1: ---|---
                  |
            2: ---|---
            """
        ),
        use_unicode_characters=False,
    )


def test_parallel_gates() -> None:
    gate = cirq_superstaq.ParallelGates(cirq.CZ, cirq.CZ ** 0.5, cirq.CZ ** -0.5)
    qubits = cirq.LineQubit.range(6)
    operation = gate(*qubits)
    circuit = cirq.Circuit(operation)

    expected_diagram = textwrap.dedent(
        """
        0: ───@₁────────
              │
        1: ───@₁────────
              │
        2: ───@₂────────
              │
        3: ───@₂^0.5────
              │
        4: ───@₃────────
              │
        5: ───@₃^-0.5───
        """
    )
    cirq.testing.assert_has_diagram(circuit, expected_diagram)
    cirq.testing.assert_equivalent_repr(gate, setup_code="import cirq, cirq_superstaq")
    assert repr(gate) == "cirq_superstaq.ParallelGates(cirq.CZ, (cirq.CZ**0.5), (cirq.CZ**-0.5))"
    assert str(gate) == "ParallelGates(CZ, CZ**0.5, CZ**-0.5)"

    assert cirq.decompose(operation) == [
        cirq.CZ(qubits[0], qubits[1]),
        cirq.CZ(qubits[2], qubits[3]) ** 0.5,
        cirq.CZ(qubits[4], qubits[5]) ** -0.5,
    ]
    cirq.testing.assert_decompose_is_consistent_with_unitary(gate, ignoring_global_phase=True)

    assert gate ** 0.5 == cirq_superstaq.ParallelGates(
        cirq.CZ ** 0.5, cirq.CZ ** 0.25, cirq.CZ ** -0.25
    )

    with pytest.raises(ValueError, match="ParallelGates cannot contain measurements"):
        _ = cirq_superstaq.ParallelGates(cirq.X, cirq.MeasurementGate(1, key="1"))


def test_parallel_gates_equivalence_groups() -> None:
    qubits = cirq.LineQubit.range(4)
    gate = cirq_superstaq.ParallelGates(cirq.X, cirq_superstaq.ZX, cirq.Y)
    operation = gate(*qubits[:4])
    assert [gate.qubit_index_to_equivalence_group_key(i) for i in range(4)] == [0, 1, 2, 3]
    for permuted_qubits in itertools.permutations(operation.qubits):
        if permuted_qubits == operation.qubits:
            assert operation == gate(*permuted_qubits)
        else:
            assert operation != gate(*permuted_qubits)

    gate = cirq_superstaq.ParallelGates(cirq.X, cirq_superstaq.FermionicSWAPGate(1.23), cirq.X)
    operation = gate(*qubits[:4])
    assert [gate.qubit_index_to_equivalence_group_key(i) for i in range(4)] == [0, 1, 1, 0]
    equivalent_targets = [
        (qubits[0], qubits[1], qubits[2], qubits[3]),
        (qubits[0], qubits[2], qubits[1], qubits[3]),
        (qubits[3], qubits[1], qubits[2], qubits[0]),
        (qubits[3], qubits[2], qubits[1], qubits[0]),
    ]
    for permuted_qubits in itertools.permutations(operation.qubits):
        if permuted_qubits in equivalent_targets:
            assert operation == gate(*permuted_qubits)
        else:
            assert operation != gate(*permuted_qubits)

    with pytest.raises(ValueError, match="index out of range"):
        _ = gate.qubit_index_to_equivalence_group_key(4)

    with pytest.raises(ValueError, match="index out of range"):
        _ = gate.qubit_index_to_equivalence_group_key(-1)


def test_rxy() -> None:
    qubit = cirq.LineQubit(0)

    rot_gate = cirq_superstaq.Rxy(1.23 * np.pi, 4.56 * np.pi)
    cirq.testing.assert_equivalent_repr(rot_gate, setup_code="import cirq_superstaq")
    assert str(rot_gate) == f"Rxy({rot_gate.phase_exponent}π, {rot_gate.exponent}π)"
    assert rot_gate ** -1 == cirq_superstaq.Rxy(rot_gate.axis_angle, -rot_gate.rot_angle)

    circuit = cirq.Circuit(rot_gate.on(qubit))

    # build Rxy decomposition manually
    decomposed_circuit = cirq.Circuit(
        cirq.rz(-rot_gate.axis_angle).on(qubit),
        cirq.rx(rot_gate.rot_angle).on(qubit),
        cirq.rz(+rot_gate.axis_angle).on(qubit),
    )

    assert np.allclose(cirq.unitary(circuit), cirq.unitary(decomposed_circuit))

    expected_qasm = textwrap.dedent(
        """\
        OPENQASM 2.0;
        include "qelib1.inc";


        // Qubits: [0]
        qreg q[1];


        rphi(pi*-0.77,pi*4.56) q[0];
        """
    )
    assert circuit.to_qasm(header="") == expected_qasm

    circuit = cirq.Circuit(cirq_superstaq.Rxy(np.pi, 0.5 * np.pi).on(qubit))
    cirq.testing.assert_has_diagram(circuit, "0: ───Rxy(π, 0.5π)───")


def test_parallel_rxy() -> None:
    qubits = cirq.LineQubit.range(2)

    rot_gate = cirq_superstaq.ParallelRxy(1.23 * np.pi, 4.56 * np.pi, len(qubits))
    cirq.testing.assert_equivalent_repr(rot_gate, setup_code="import cirq; import cirq_superstaq")
    text = f"Rxy({rot_gate.phase_exponent}π, {rot_gate.exponent}π) x {len(qubits)}"
    assert str(rot_gate) == text

    circuit = cirq.Circuit(rot_gate.on(*qubits))

    # build ParallelRxy decomposition manually
    manual_circuit = cirq.Circuit(
        [cirq_superstaq.Rxy(rot_gate.axis_angle, rot_gate.rot_angle).on(qubit) for qubit in qubits]
    )

    assert np.allclose(cirq.unitary(circuit), cirq.unitary(manual_circuit))

    circuit = cirq.Circuit(cirq_superstaq.ParallelRxy(np.pi, 0.5 * np.pi, len(qubits)).on(*qubits))
    text = textwrap.dedent(
        """
        0: ───Rxy(π, 0.5π)───
              │
        1: ───#2─────────────
        """
    )
    cirq.testing.assert_has_diagram(circuit, text)


def test_custom_resolver() -> None:
    circuit = cirq.Circuit()
    qubits = cirq.LineQubit.range(4)
    circuit += cirq_superstaq.FermionicSWAPGate(1.23).on(qubits[0], qubits[1])
    circuit += cirq_superstaq.AceCRPlusMinus(qubits[0], qubits[1])
    circuit += cirq_superstaq.Barrier(2).on(qubits[0], qubits[1])
    circuit += cirq_superstaq.CR(qubits[0], qubits[1])
    circuit += cirq_superstaq.AceCRMinusPlus(qubits[0], qubits[1])
    circuit += cirq_superstaq.ParallelGates(cirq.X, cirq_superstaq.ZX).on(
        qubits[0], qubits[2], qubits[3]
    )
    circuit += cirq_superstaq.custom_gates.MSGate(rads=0.5).on(qubits[0], qubits[1])
    circuit += cirq_superstaq.Rxy(1.23, 4.56).on(qubits[0])
    circuit += cirq_superstaq.ParallelRxy(1.23, 4.56, len(qubits)).on(*qubits)
    circuit += cirq.CX(qubits[0], qubits[1])

    json_text = cirq.to_json(circuit)
    resolvers = [cirq_superstaq.custom_gates.custom_resolver, *cirq.DEFAULT_RESOLVERS]
    assert cirq.read_json(json_text=json_text, resolvers=resolvers) == circuit<|MERGE_RESOLUTION|>--- conflicted
+++ resolved
@@ -215,7 +215,7 @@
 def test_acecr_decompose() -> None:
     a = cirq.LineQubit(0)
     b = cirq.LineQubit(1)
-<<<<<<< HEAD
+    
     expected = cirq.Circuit(
         cirq_superstaq.CR(a, b) ** -0.25,
         cirq.X(a),
@@ -228,11 +228,6 @@
     expected.insert(1, cirq.rx(-np.pi / 2)(b))
     assert cirq.decompose_once(cirq_superstaq.AceCR("-+", cirq.rx(-np.pi / 2))(a, b)) == list(
         expected.all_operations()
-=======
-    assert cirq.decompose_once(cirq_superstaq.AceCRMinusPlus(a, b)) is not None
-    cirq.testing.assert_decompose_is_consistent_with_unitary(
-        cirq_superstaq.AceCRMinusPlus, ignoring_global_phase=True
->>>>>>> bba6a253
     )
 
 
