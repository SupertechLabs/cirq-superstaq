--- conflicted
+++ resolved
@@ -36,13 +36,6 @@
         with a list of compiled circuits. If qtrl is available locally, the returned object
         also stores the pulse sequence in the .seq attribute.
     """
-<<<<<<< HEAD
-=======
-    compiled_circuit = cirq.read_json(
-        json_text=json_dict["compiled_circuit"],
-        resolvers=[cirq_superstaq.custom_gates.custom_resolver, *cirq.DEFAULT_RESOLVERS],
-    )
->>>>>>> c263d075
 
     seq = None
     if importlib.util.find_spec(
@@ -56,7 +49,10 @@
         seq.compile()
 
     if "compiled_circuit" in json_dict:
-        compiled_circuit = cirq.read_json(json_text=json_dict["compiled_circuit"])
+        compiled_circuit = cirq.read_json(
+            json_text=json_dict["compiled_circuit"],
+            resolvers=[cirq_superstaq.custom_gates.custom_resolver, *cirq.DEFAULT_RESOLVERS],
+        )
         return AQTCompilerOutput(compiled_circuit, seq)
 
     compiled_circuits = [cirq.read_json(json_text=c) for c in json_dict["compiled_circuits"]]
