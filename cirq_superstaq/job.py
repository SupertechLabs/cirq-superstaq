# Copyright 2021 The Cirq Developers
#
# Licensed under the Apache License, Version 2.0 (the "License");
# you may not use this file except in compliance with the License.
# You may obtain a copy of the License at
#
#     https://www.apache.org/licenses/LICENSE-2.0
#
# Unless required by applicable law or agreed to in writing, software
# distributed under the License is distributed on an "AS IS" BASIS,
# WITHOUT WARRANTIES OR CONDITIONS OF ANY KIND, either express or implied.
# See the License for the specific language governing permissions and
# limitations under the License.
"""Represents a job created via the SuperstaQ API."""
import collections
import time
from typing import Any, Dict

import applications_superstaq
from applications_superstaq import superstaq_client
from cirq._doc import document


class Job:
    """A job created on the SuperstaQ API.

    Note that this is mutable, when calls to get status or results are made
    the job updates itself to the results returned from the API.

    If a job is canceled or deleted, only the job id and the status remain
    valid.
    """

    TERMINAL_STATES = ("Done", "Canceled", "Failed", "Deleted")
    document(
        TERMINAL_STATES,
        "States of the SuperstaQ API job from which the job cannot transition. "
        "Note that deleted can only exist in a return call from a delete "
        "(subsequent calls will return not found).",
    )

    NON_TERMINAL_STATES = ("Ready", "Submitted", "Running")
    document(
        NON_TERMINAL_STATES, "States of the SuperstaQ API job which can transition to other states."
    )

    ALL_STATES = TERMINAL_STATES + NON_TERMINAL_STATES
    document(ALL_STATES, "All states that an SuperstaQ API job can exist in.")

    UNSUCCESSFUL_STATES = ("Canceled", "Failed", "Deleted")
    document(
        UNSUCCESSFUL_STATES,
        "States of the SuperstaQ API job when it was not successful and so does not have any "
        "data associated with it beyond an id and a status.",
    )

<<<<<<< HEAD
    def __init__(self, client: superstaq_client._SuperstaQClient, job_id: str):
=======
    def __init__(self, client: superstaq_client._SuperstaQClient, job_dict: Dict[str, Any]) -> None:
>>>>>>> 7933f0a4
        """Construct a Job.

        Users should not call this themselves. If you only know the `job_id`, use `get_job`
        on `css.Service`.

        Args:
            client: The client used for calling the API.
            job_dict: A dict representing the response from a call to get_job on the client.
        """
        self._client = client
        self._job: Dict[str, Any] = {"job_id": job_id, "status": "Submitted"}

    def _refresh_job(self) -> None:
        """If the last fetched job is not terminal, gets the job from the API."""
        if self._job["status"] not in self.TERMINAL_STATES:
            self._job = self._client.get_job(self.job_id())

    def _check_if_unsuccessful(self) -> None:
        if self.status() in self.UNSUCCESSFUL_STATES:
            raise applications_superstaq.superstaq_exceptions.SuperstaQUnsuccessfulJobException(
                self.job_id(), self.status()
            )

    def job_id(self) -> str:
        """Returns the job id (UID) for the job.

        This is the id used for identifying the job by the API.
        """
        return self._job["job_id"]

    def status(self) -> str:
        """Gets the current status of the job.

        If the current job is in a non-terminal state,
        this will update the job and return the current status.
        A full list of states is given in
        `cirq_superstaq.Job.ALL_STATES`.

        Raises:
            SuperstaQException: If the API is not able to get the status of the job.

        Returns:
            The job status.
        """
        self._refresh_job()
        return self._job["status"]

    def target(self) -> str:
        """Returns the target where the job is to be run, or was run.

        Returns:
            'qpu' or 'simulator' depending on where the job was run or is running.

        Raises:
            SuperstaQUnsuccessfulJob: If the job has failed, been canceled, or deleted.
            SuperstaQException: If unable to get the status of the job from the API.
        """
        self._check_if_unsuccessful()
        return self._job["target"]

    def num_qubits(self) -> int:
        """Returns the number of qubits for the job.

        Raises:
            SuperstaQUnsuccessfulJob: If the job has failed, been canceled, or deleted.
            SuperstaQException: If unable to get the status of the job from the API.
        """
        self._check_if_unsuccessful()
        return self._job["num_qubits"]

    def repetitions(self) -> int:
        """Returns the number of repetitions for the job.

        Raises:
            SuperstaQUnsuccessfulJob: If the job has failed, been canceled, or deleted.
            SuperstaQException: If unable to get the status of the job from the API.
        """
        self._check_if_unsuccessful()
        return self._job["shots"]

    def counts(
        self, timeout_seconds: int = 7200, polling_seconds: float = 1.0
    ) -> collections.Counter:
        """Polls the SuperstaQ API for results.

        Args:
            timeout_seconds: The total number of seconds to poll for.
            polling_seconds: The interval with which to poll.

        Returns:
            collections.Counter that represents the results of the measurements

        Raises:
            SuperstaQUnsuccessfulJob: If the job has failed, been canceled, or deleted.
            SuperstaQException: If unable to get the results from the API.
        """
        time_waited_seconds: float = 0.0
        while time_waited_seconds < timeout_seconds:
            # Status does a refresh.
            if self.status() in self.TERMINAL_STATES:
                break
            time.sleep(polling_seconds)
            time_waited_seconds += polling_seconds
        if self.status() != "Done":
            if "failure" in self._job and "error" in self._job["failure"]:
                error = self._job["failure"]["error"]
                raise RuntimeError(f"Job failed. Error message: {error}")
            raise RuntimeError(
                f"Job was not completed successful. Instead had status: {self.status()}"
            )
        return self._job["samples"]

    def __str__(self) -> str:
        return f"Job with job_id={self.job_id()}"

    def __repr__(self) -> str:
        return f"css.Job(client={self._client!r}, job_id={self.job_id()!r})"

    def __eq__(self, other: Any) -> bool:
        if not isinstance(self, type(other)):
            return False
        return self._job == other._job<|MERGE_RESOLUTION|>--- conflicted
+++ resolved
@@ -54,11 +54,7 @@
         "data associated with it beyond an id and a status.",
     )
 
-<<<<<<< HEAD
-    def __init__(self, client: superstaq_client._SuperstaQClient, job_id: str):
-=======
-    def __init__(self, client: superstaq_client._SuperstaQClient, job_dict: Dict[str, Any]) -> None:
->>>>>>> 7933f0a4
+    def __init__(self, client: superstaq_client._SuperstaQClient, job_id: str) -> None:
         """Construct a Job.
 
         Users should not call this themselves. If you only know the `job_id`, use `get_job`
